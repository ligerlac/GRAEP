--- conflicted
+++ resolved
@@ -314,32 +314,18 @@
     jnp.ndarray
         Per-event array of selection weights (range [0, 1]) for gradient flow.
     """
-<<<<<<< HEAD
-    # print(f"{list(params.keys())=}")
-=======
->>>>>>> 31ae5902
 
     def forward(params, x):
         """Forward pass through the network"""
         # Layer 1
         h1 = jnp.tanh(jnp.dot(x, params['W1']) + params['b1'])
-<<<<<<< HEAD
-        
-        # Layer 2  
+
+        # Layer 2
         h2 = jnp.tanh(jnp.dot(h1, params['W2']) + params['b2'])
-        
+
         # Layer 3 (output)
         logits = jnp.dot(h2, params['W3']) + params['b3']
-        
-=======
-
-        # Layer 2
-        h2 = jnp.tanh(jnp.dot(h1, params['W2']) + params['b2'])
-
-        # Layer 3 (output)
-        logits = jnp.dot(h2, params['W3']) + params['b3']
-
->>>>>>> 31ae5902
+
         return logits.squeeze()
 
     var_scale_dict = {
@@ -354,11 +340,6 @@
     n_jet = ak.to_jax(ak.num(jets, axis=1)) * var_scale_dict["n_jet"]
     leading_jet_mass = ak.to_jax(jet_mass[:, 0]) * var_scale_dict["leading_jet_mass"]
     subleading_jet_mass = ak.to_jax(padded_jet_mass[:, 1]) * var_scale_dict["subleading_jet_mass"]
-<<<<<<< HEAD
-     
-=======
-
->>>>>>> 31ae5902
     X = jnp.column_stack([
         n_jet,
         leading_jet_mass,
@@ -367,11 +348,7 @@
 
     mva_score = forward(params["nn"], X)
 
-<<<<<<< HEAD
-    #    (Here `pad_to` could be the maximum number of jets across all events.)
-=======
     # Choose a fixed numebr of jets
->>>>>>> 31ae5902
     max_jets = 8   # for example
     padded = ak.pad_none(jets, target=max_jets, axis=1, clip=True)
     # Convert “None” slots to zero‐score
@@ -412,19 +389,9 @@
     # Combine cut weights multiplicatively (AND logic)
     # ---------------------
     cut_values = jnp.stack([cuts["met_cut"], cuts["btag_cut"], cuts["lep_ht_cut"], cuts["mva_cut"]])
-<<<<<<< HEAD
-    # cut_values = jnp.stack([cuts["met_cut"], cuts["btag_cut"], cuts["lep_ht_cut"]])
     selection_weight = jnp.prod(cut_values, axis=0)
     return selection_weight
 
-
-from coffea.analysis_tools import PackedSelection
-import awkward as ak
-=======
-    selection_weight = jnp.prod(cut_values, axis=0)
-    return selection_weight
-
->>>>>>> 31ae5902
 
 # ===========================================================
 # Zprime Selection Regions Based on Physics Paper Definitions
@@ -518,15 +485,9 @@
     -------
     PackedSelection
     """
-<<<<<<< HEAD
-    print("##############################################################")
-    print("#############   Zprime_softcuts_SR_tag called   ##############")
-    print("##############################################################")
-=======
     print("================================================================")
     print("==============   Zprime_softcuts_SR_tag called   ==============")
     print("================================================================")
->>>>>>> 31ae5902
     selections = PackedSelection(dtype="uint64")
     lep_ht = muons.pt + met.pt
 
@@ -567,15 +528,9 @@
     -------
     PackedSelection
     """
-<<<<<<< HEAD
-    print("##############################################################")
-    print("#############   Zprime_softcuts_SR_notag called   ##############")
-    print("##############################################################")
-=======
     print("================================================================")
     print("=============   Zprime_softcuts_SR_notag called   ==============")
     print("================================================================")
->>>>>>> 31ae5902
 
     selections = PackedSelection(dtype="uint64")
     lep_ht = muons.pt + met.pt

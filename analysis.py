#!/usr/bin/env python3

"""
ZprimeAnalysis framework for applying object and event-level systematic corrections
on NanoAOD ROOT files and producing histograms of observables like mtt. Supports both
correctionlib-based and function-based corrections.
"""

import copy
import glob
import gzip
import logging
import os
import sys
import warnings

<<<<<<< HEAD
import numpy as np
import awkward as ak
import vector
import jax
import jax.numpy as jnp
import uproot
import hist
import relaxed

vector.register_awkward()
ak.jax.register_and_check()
=======
>>>>>>> 86e098d2

import awkward as ak
import cabinetry
from coffea.analysis_tools import PackedSelection
from coffea.nanoevents import NanoAODSchema, NanoEventsFactory
from correctionlib import CorrectionSet
import hist
import numpy as np
from omegaconf import OmegaConf
import uproot

from utils.configuration import config as ZprimeConfig
from utils.cuts import lumi_mask
from utils.input_files import construct_fileset
from utils.output_files import save_histograms
from utils.preproc import pre_process_dak, pre_process_uproot
from utils.schema import Config, load_config_with_restricted_cli
from utils.stats import get_cabinetry_rebinning_router

# -----------------------------
# Logging Configuration
# -----------------------------

logging.basicConfig(level=logging.INFO, format="[%(levelname)s] %(message)s")
logger = logging.getLogger("ZprimeAnalysis")

NanoAODSchema.warn_missing_crossrefs = False
warnings.filterwarnings("ignore", category=FutureWarning, module="coffea.*")


def is_jagged(arraylike) -> bool:
    try:
        return ak.num(arraylike, axis=1) is not None
    except Exception:
        return False


# -----------------------------
# ZprimeAnalysis Class Definition
# -----------------------------
class ZprimeAnalysis:
    def __init__(self, config):
        """
        Initialize ZprimeAnalysis with configuration for systematics, corrections,
        and channels.

        Parameters
        ----------
        config : dict
            Configuration dictionary with 'systematics', 'corrections', 'channels',
            and 'general'.
        """
        self.config = config
        self.channels = config["channels"]
        self.systematics = config["systematics"]
        self.corrections = config["corrections"]
        self.corrlib_evaluators = self._load_correctionlib()
        self.nD_hists_per_region = self._init_histograms()

    def _init_histograms(self):
        """
        Initialize histograms for each analysis channel based on configuration.

        Returns
        -------
        dict
            Dictionary of channel name to hist.Hist object.
        """
        histograms = {}
        for channel in self.channels:
            name = channel["name"]
            label = channel["observable_label"]
            binning = channel["observable_binning"]

            if isinstance(binning, str):
                low, high, nbins = map(float, binning.split(","))
                axis = hist.axis.Regular(
                    int(nbins), low, high, name="observable", label=label
                )
            else:
                axis = hist.axis.Variable(
                    binning, name="observable", label=label
                )

            histograms[name] = hist.Hist(
                axis,
                hist.axis.StrCategory([], name="process", growth=True),
                hist.axis.StrCategory([], name="variation", growth=True),
                storage=hist.storage.Weight(),
            )
        return histograms

    def _load_correctionlib(self):
        """
        Load correctionlib JSON files into evaluators.

        Returns
        -------
        dict
            Dictionary of correction name to CorrectionSet evaluator.
        """
        evaluators = {}
        for systematic in self.corrections:
            if not systematic.get("use_correctionlib"):
                continue
            name = systematic["name"]
            path = systematic["file"]

            if path.endswith(".json.gz"):
                with gzip.open(path, "rt") as f:
                    evaluators[name] = CorrectionSet.from_string(
                        f.read().strip()
                    )
            elif path.endswith(".json"):
                evaluators[name] = CorrectionSet.from_file(path)
            else:
                raise ValueError(f"Unsupported correctionlib format: {path}")

        return evaluators

    def get_object_copies(self, events):
        """
        Extract a dictionary of objects from the NanoEvents array.

        Parameters
        ----------
        events : ak.Array
            Input events.

        Returns
        -------
        dict
            Dictionary of field name to awkward array.
        """
        return {field: events[field] for field in events.fields}

    def get_good_objects(self, object_copies):

        muons, jets, fatjets, met = (
            object_copies["Muon"],
            object_copies["Jet"],
            object_copies["FatJet"],
            object_copies["PuppiMET"],
        )
        muons = muons[
            (muons.pt > 55)
            & (abs(muons.eta) < 2.4)
            & muons.tightId
            & (muons.miniIsoId > 1)
        ]
        jets = jets[
            (jets.pt > 30)
            & (abs(jets.eta) < 2.4)
            & jets.isTightLeptonVeto
            & (jets.jetId >= 4)
        ]
        fatjets = fatjets[
            (fatjets.pt > 200)
            & (abs(fatjets.eta) < 2.4)
            & (fatjets.particleNet_TvsQCD > 0.5)
        ]

        return muons, jets, fatjets, met

    def apply_correctionlib(
        self,
        name,
        key,
        direction,
        correction_arguments,
        target=None,
        op=None,
        transform=None,
    ):
        """
        Apply a correction using correctionlib.
        """
        logger.info(
            f"Applying correctionlib correction: name={name}, "
            f"key={key}, direction={direction}"
        )
        if transform is not None:
            correction_arguments = transform(*correction_arguments)

        flat_args, counts_to_unflatten = [], []
        for arg in correction_arguments:
            if is_jagged(arg):
                flat_args.append(ak.flatten(arg))
                counts_to_unflatten.append(ak.num(arg))
            else:
                flat_args.append(arg)

        correction = self.corrlib_evaluators[name][key].evaluate(
            *flat_args, direction
        )

        if counts_to_unflatten:
            correction = ak.unflatten(correction, counts_to_unflatten[0])

        if target is not None and op is not None:
            if isinstance(target, list):
<<<<<<< HEAD
                correction = ak.to_backend(correction, ak.backend(target[0]))
                return [
                    self.apply_op(op, t, correction) for t in target
                ]
=======
                return [self.apply_op(op, t, correction) for t in target]
>>>>>>> 86e098d2
            else:
                correction = ak.to_backend(correction, ak.backend(target))
                return self.apply_op(op, target, correction)

        return correction

    def apply_syst_fn(self, name, fn, args, affects, op):
        """
        Apply function-based systematic variation.
        """
        logger.debug(f"Applying function-based systematic: {name}")
        correction = fn(*args)
        if isinstance(affects, list):
            return [self.apply_op(op, a, correction) for a in affects]
        else:
            return self.apply_op(op, affects, correction)

    def apply_op(self, op, lhs, rhs):
        """
        Apply a binary operation.
        """
        if op == "add":
            return lhs + rhs
        elif op == "mult":
            return lhs * rhs
        else:
            raise ValueError(f"Unsupported operation: {op}")

    def _get_correction_arguments(self, use, object_copies):
        """
        Extract correction arguments from object_copies.
        """
        return [object_copies[obj][var] for obj, var in use]

    def _get_targets(self, target, object_copies):
        """
        Extract one or more target arrays from object_copies.
        """
        targets = target if isinstance(target, list) else [target]
        return [object_copies[obj][var] for obj, var in targets]

    def _set_targets(self, target, object_copies, new_values):
        """
        Set corrected values in object_copies.
        """
        targets = target if isinstance(target, list) else [target]
        for (obj, var), val in zip(targets, new_values):
            object_copies[obj][var] = val

    def apply_object_corrections(
        self, object_copies, corrections, direction="nominal"
    ):
        """
        Apply object-level corrections to input object copies.
        """
        for corr in corrections:
            if corr["type"] != "object":
                continue
            args = self._get_correction_arguments(corr["use"], object_copies)
            targets = self._get_targets(corr["target"], object_copies)
            op = corr["op"]
            key = corr.get("key")
            transform = corr.get("transform", lambda *x: x)
            dir_map = corr.get("up_and_down_idx", ["up", "down"])
            corr_dir = (
                dir_map[0 if direction == "up" else 1]
                if direction in ["up", "down"]
                else "nominal"
            )

            if corr.get("use_correctionlib", False):
                corrected = self.apply_correctionlib(
                    corr["name"], key, corr_dir, args, targets, op, transform
                )
            else:
                fn = corr.get(f"{direction}_function")
                corrected = (
                    self.apply_syst_fn(corr["name"], fn, args, targets, op)
                    if fn
                    else targets
                )

            self._set_targets(corr["target"], object_copies, corrected)

        return object_copies

    def apply_event_weight_correction(
        self, weights, systematic, direction, object_copies
    ):
        """
        Apply event-level correction to weights.
        """
        if systematic["type"] != "event":
            return weights

        args = self._get_correction_arguments(systematic["use"], object_copies)
        op = systematic["op"]
        key = systematic.get("key")
        transform = systematic.get("transform", lambda *x: x)
        dir_map = systematic.get("up_and_down_idx", ["up", "down"])
        corr_dir = dir_map[0 if direction == "up" else 1]

        if systematic.get("use_correctionlib", False):
            return self.apply_correctionlib(
                systematic["name"], key, corr_dir, args, weights, op, transform
            )
        else:
            fn = systematic.get(f"{direction}_function")
            return (
                self.apply_syst_fn(systematic["name"], fn, args, weights, op)
                if fn
                else weights
            )

<<<<<<< HEAD
    def apply_selection_and_fill(self, object_copies, events, process, variation, hist_dict, xsec_weight, analysis, met_cut, event_syst=None, direction="nominal"):
=======
    def apply_selection_and_fill(
        self,
        object_copies,
        events,
        process,
        variation,
        xsec_weight,
        analysis,
        event_syst=None,
        direction="nominal",
        tree="Events"
    ):
>>>>>>> 86e098d2
        """
        Apply physics selections and fill histograms.

        Parameters
        ----------
        object_copies : dict
            Corrected event-level objects.
        events : ak.Array
            Original NanoAOD event collection.
        process : str
            Sample name.
        variation : str
            Systematic variation label.
        xsec_weight : float
            Normalization weight.
        analysis : str
            Analysis name string.
        event_syst : dict, optional
            Event-level systematic to apply.
        direction : str, optional
            Systematic direction: 'up', 'down', or 'nominal'.

        Returns
        -------
        dict
            Updated histogram dictionary.
        """
        if process == "data" and variation != "nominal":
            return

        muons, jets, fatjets, met = (
            object_copies["Muon"],
            object_copies["Jet"],
            object_copies["FatJet"],
            object_copies["PuppiMET"],
        )

<<<<<<< HEAD
        hard_cuts = PackedSelection(dtype='uint64')
        hard_cuts.add("dummy", ak.num(muons) > -1)
        hard_cuts.add("exactly_1mu", ak.num(muons) == 1)
        hard_cuts.add("exactly_1fatjet", ak.num(fatjets) == 1)
        hard_cuts.add("Zprime_channel", hard_cuts.all("exactly_1mu", "exactly_1fatjet"))
        hard_cuts.add("preselection", hard_cuts.all("dummy"))

        for channel in self.channels:
            print(channel)
            chname = channel["name"]
            mask = hard_cuts.all(chname)
=======
        lep_ht = muons.pt + met.pt

        selections = PackedSelection(dtype="uint64")
        selections.add("dummy", ak.num(muons) > -1)
        selections.add("exactly_1mu", ak.num(muons) == 1)
        selections.add("atleast_1b", ak.sum(jets.btagDeepB > 0.5, axis=1) > 0)
        selections.add("met_cut", met.pt > 50)
        selections.add("lep_ht_cut", ak.firsts(lep_ht) > 150)
        selections.add("exactly_1fatjet", ak.num(fatjets) == 1)
        selections.add(
            "Zprime_channel",
            selections.all(
                "exactly_1mu",
                "met_cut",
                "exactly_1fatjet",
                "atleast_1b",
                "lep_ht_cut",
            ),
        )
        selections.add("preselection", selections.all("dummy"))

        for channel in self.channels:
            if (req_channels := self.config.general.channels) is not None:
                if channel not in req_channels:    continue

            chname = channel["name"]
            mask = ak.Array(selections.all(chname))
            if process == "data":
                mask = mask & lumi_mask(self.config.general.lumifile, events)

>>>>>>> 86e098d2
            if ak.sum(mask) == 0:
                logger.warning(
                    f"{analysis}:: No events left in {chname} for {process} with "
                    + "variation {variation}"
                )
                continue
<<<<<<< HEAD
            mask = ak.to_backend(mask, "jax")

            object_copies = {collection: variable[mask] for collection, variable in object_copies.items()}
            region_muons, region_fatjets, region_jets, region_met = object_copies["Muon"], object_copies["FatJet"], object_copies["Jet"], object_copies["PuppiMET"]
            object_copies["Muon"], object_copies["FatJet"], object_copies["Jet"], object_copies["PuppiMET"] = region_muons, region_fatjets, region_jets, region_met
            region_muons_4vec, region_jets_4vec, region_jets_4vec = [ak.zip({"pt": o.pt, "eta": o.eta, "phi": o.phi, "mass": o.mass}, with_name="Momentum4D") for o in [region_muons, region_fatjets, region_jets[:, 0]]]
=======

            object_copies = {
                collection: variable[mask]
                for collection, variable in object_copies.items()
            }
            region_muons, region_fatjets, region_jets, region_met = (
                object_copies["Muon"],
                object_copies["FatJet"],
                object_copies["Jet"],
                object_copies["PuppiMET"],
            )
            (
                object_copies["Muon"],
                object_copies["FatJet"],
                object_copies["Jet"],
                object_copies["PuppiMET"],
            ) = (region_muons, region_fatjets, region_jets, region_met)
            region_muons_4vec, region_fatjets_4vec, region_jets_4vec = [
                ak.zip(
                    {"pt": o.pt, "eta": o.eta, "phi": o.phi, "mass": o.mass},
                    with_name="Momentum4D",
                )
                for o in [region_muons, region_fatjets, region_jets[:, 0]]
            ]
>>>>>>> 86e098d2
            region_met_4vec = ak.zip(
                {
                    "pt": region_met.pt,
                    "eta": 0 * region_met.pt,
                    "phi": region_met.phi,
                    "mass": 0,
                },
                with_name="Momentum4D",
            )

<<<<<<< HEAD
            mtt = ak.flatten((region_muons_4vec + region_jets_4vec + region_jets_4vec + region_met_4vec).mass)
            mtt.type.show()

            region_lep_ht = region_muons.pt + region_met.pt

            soft_cuts = {
                "atleast_1b": ak.sum(region_jets.btagDeepB > 0.5, axis=1) > 0,
                # "met_cut": met.pt > 50,
                # "met_cut", relaxed.cut(met.pt, 50),  # fails - relaxed not compatible with awkward
                # "met_cut": 0.5*jnp.tanh((ak.to_jax(region_met.pt)-50)/100)+0.5,
                "met_cut": jax.nn.sigmoid((ak.to_jax(region_met.pt) - met_cut) / met_cut),
                "lep_ht_cut": ak.fill_none(ak.firsts(region_lep_ht) > 150, False),
            }

            # Convert selections to JAX arrays with float dtype
            soft_cuts = {k: jnp.array(ak.to_jax(v), dtype=float) for k, v in soft_cuts.items()}

            weights = jnp.prod(jnp.stack(list(soft_cuts.values())), axis=0)

            print("weights", weights)

            if process != "data":
                weights *= events[mask].genWeight * xsec_weight / abs(events[mask].genWeight)
=======
            mtt = ak.flatten(
                (
                    region_muons_4vec
                    + region_fatjets_4vec
                    + region_jets_4vec
                    + region_met_4vec
                ).mass
            )

            if process != "data":
                weights = (
                    events[mask].genWeight
                    * xsec_weight
                    / abs(events[mask].genWeight)
                )
>>>>>>> 86e098d2
            else:
                weights *= np.ones(len(region_met))

            if event_syst and process != "data":
                weights = self.apply_event_weight_correction(
                    weights, event_syst, direction, object_copies
                )

<<<<<<< HEAD
            self.nD_hists_per_region[chname].fill(observable=mtt, process=process, variation=variation, weight=weights)
            return sum(weights) # return some dummy value to test auto-diff

=======
            self.nD_hists_per_region[chname].fill(
                observable=mtt,
                process=process,
                variation=variation,
                weight=weights,
            )
>>>>>>> 86e098d2

    def run_fit(self, cabinetry_config):
        """
        Run the fit using cabinetry.

        Parameters
        ----------
        cabinetry_config : dict
            Configuration for cabinetry.
        """

        # what do we do with this
        rebinning_router = get_cabinetry_rebinning_router(
            cabinetry_config, rebinning=slice(110j, None, hist.rebin(2))
        )
        # build the templates
        cabinetry.templates.build(
            cabinetry_config, router=rebinning_router
        )
        # optional post-processing (e.g. smoothing, symmetrise)
        cabinetry.templates.postprocess(
            cabinetry_config
        )
        # build the workspace
        ws = cabinetry.workspace.build(cabinetry_config)
        # save the workspace
        workspace_path = self.config.general.output_dir + "/statistics/"
        os.makedirs(workspace_path, exist_ok=True)
        workspace_path += "workspace.json"
        cabinetry.workspace.save(ws, workspace_path)
        # build the model and data
        model, data = cabinetry.model_utils.model_and_data(ws)
        # get pre-fit predictions
        prefit_prediction = cabinetry.model_utils.prediction(model)
        # perform the fit
        results = cabinetry.fit.fit(
            model,
            data,
        )  # perform the fit
        postfit_prediction = cabinetry.model_utils.prediction(model, fit_results=results)

        return data, results, prefit_prediction, postfit_prediction


    def process(self, events, metadata, tree="Events"):
        """
        Run the full analysis logic on a batch of events.

        Parameters
        ----------
        events : ak.Array
            Input NanoAOD events.
        metadata : dict
            Metadata with keys 'process', 'xsec', 'nevts', and 'dataset'.

        Returns
        -------
        dict
            Histogram dictionary after processing.
        """
        analysis = self.__class__.__name__
        hist_dict = copy.deepcopy(self.nD_hists_per_region)

        process = metadata["process"]
        variation = metadata.get("variation", "nominal")
        logger.debug(f"Processing {process} with variation {variation}")
        xsec = metadata["xsec"]
        n_gen = metadata["nevts"]
        lumi = self.config["general"]["lumi"]
        xsec_weight = (xsec * lumi / n_gen) if process != "data" else 1.0

        # Nominal processing
        obj_copies = self.get_object_copies(events)
        # filter objects
        muons, jets, fatjets, met = self.get_good_objects(obj_copies)
        (
            obj_copies["Muon"],
            obj_copies["Jet"],
            obj_copies["FatJet"],
            obj_copies["PuppiMET"],
        ) = (muons, jets, fatjets, met)
        # apply nominal corrections
<<<<<<< HEAD
        obj_copies = self.apply_object_corrections(obj_copies, self.corrections, direction="nominal")
        apply_secetion_and_fill_grad = jax.value_and_grad(self.apply_selection_and_fill, argnums=7, has_aux=False)
        val, grad = apply_secetion_and_fill_grad(obj_copies, events, process, variation, hist_dict, xsec_weight, analysis, 50.)
        print(f"val: {val}, grad: {grad}")
        self.apply_selection_and_fill(obj_copies, events, process, "nominal", hist_dict, xsec_weight, analysis, 50)
=======
        obj_copies = self.apply_object_corrections(
            obj_copies, self.corrections, direction="nominal"
        )
        self.apply_selection_and_fill(
            obj_copies,
            events,
            process,
            "nominal",
            xsec_weight,
            analysis,
            tree=tree,
        )
>>>>>>> 86e098d2

        # Systematic variations
        for syst in self.systematics + self.corrections:
            if syst["name"] == "nominal":
                continue
            for direction in ["up", "down"]:
                obj_copies = self.get_object_copies(events)
                # filter objects
                muons, jets, fatjets, met = self.get_good_objects(obj_copies)
                (
                    obj_copies["Muon"],
                    obj_copies["Jet"],
                    obj_copies["FatJet"],
                    obj_copies["PuppiMET"],
                ) = (muons, jets, fatjets, met)
                # apply corrections
                obj_copies = self.apply_object_corrections(
                    obj_copies, [syst], direction=direction
                )
                varname = f"{syst['name']}_{direction}"
                self.apply_selection_and_fill(
                    obj_copies,
                    events,
                    process,
                    varname,
                    xsec_weight,
                    analysis,
                    event_syst=syst,
                    direction=direction,
                )


# -----------------------------
# Main Driver
# -----------------------------
def main():
    """
    Main driver function for running the Zprime analysis framework.
    Loads configuration, runs preprocessing, and dispatches analysis over datasets.
    """

    cli_args = sys.argv[1:]
    full_config = load_config_with_restricted_cli(ZprimeConfig, cli_args)
    config = Config(**full_config)  # Pydantic validation
    # ✅ You now have a fully validated config object
    print(f"Luminosity: {config.general.lumi}")

    analysis = ZprimeAnalysis(config)
    fileset = construct_fileset(
        n_files_max_per_sample=config.general.max_files
    )

    for dataset, content in fileset.items():
<<<<<<< HEAD
        if not "signal" in dataset:
            continue
        os.makedirs(f"{config.general.output_dir}/{dataset}", exist_ok=True)
=======

>>>>>>> 86e098d2
        metadata = content["metadata"]
        metadata["dataset"] = dataset
        variation = metadata.get("variation", "nominal")

        if (req_processes := config.general.processes) is not None:
            if dataset.split("__")[0] not in req_processes:    continue

        os.makedirs(f"{config.general.output_dir}/{dataset}", exist_ok=True)

        logger.info("========================================")
        logger.info(f"🚀 Processing dataset: {dataset}")

        for idx, (file_path, tree) in enumerate(content["files"].items()):
            output_dir = (
                f"output/{dataset}/file__{idx}/"
                if not config.general.preprocessed_dir
                else f"{config.general.preprocessed_dir}/{dataset}/file__{idx}/"
            )
            if (
                config.general.max_files != -1
                and idx >= config.general.max_files
            ):
                continue
            if config.general.run_preprocessing:
                logger.info(f"🔍 Preprocessing input file: {file_path}")
                logger.info(f"➡️  Writing to: {output_dir}")
                if config.general.preprocessor == "uproot":
                    pre_process_uproot(
                        file_path,
                        tree,
                        output_dir,
                        config,
                        is_mc=(dataset != "data"),
                    )
                elif config.general.preprocessor == "dask":
                    pre_process_dak(
                        file_path,
                        tree,
                        output_dir + f"/part{idx}.root",
                        config,
                        is_mc=(dataset != "data"),
                    )

            skimmed_files = glob.glob(f"{output_dir}/part*.root")
            skimmed_files = [f"{f}:{tree}" for f in skimmed_files]
            remaining = sum(uproot.open(f).num_entries for f in skimmed_files)
            logger.info(f"✅ Events retained after filtering: {remaining:,}")
            if config.general.run_histogramming:
                for skimmed in skimmed_files:
                    logger.info(f"📘 Processing skimmed file: {skimmed}")
<<<<<<< HEAD
                    events = NanoEventsFactory.from_root(skimmed, schemaclass=NanoAODSchema, delayed=False).events()
                    events = ak.to_backend(events, "jax")
                    analysis.process(events, metadata)
=======
                    events = NanoEventsFactory.from_root(
                        skimmed, schemaclass=NanoAODSchema, delayed=False
                    ).events()
                    analysis.process(events, metadata, tree=tree)
>>>>>>> 86e098d2
                    logger.info("📈 Histogram filling complete.")

        logger.info(f"🏁 Finished dataset: {dataset}\n")

    logger.info("✅ All datasets processed.")
    if config.general.run_histogramming:
        save_histograms(
            analysis.nD_hists_per_region,
            output_file=f"{config.general.output_dir}/histograms/histograms.root",
        )

    if config.general.run_statistics:
        cabinetry_config = cabinetry.configuration.load(
            config.statistics.cabinetry_config
        )
        data, fit_results, pre_fit_predictions, postfit_predictions = analysis.run_fit(
            cabinetry_config=cabinetry_config
        )
        cabinetry.visualize.data_mc(
            pre_fit_predictions, data, close_figure=False, config=cabinetry_config
        )
        cabinetry.visualize.data_mc(
            postfit_predictions, data, close_figure=False, config=cabinetry_config
        )
        cabinetry.visualize.pulls(
            fit_results, close_figure=False
        )

if __name__ == "__main__":
    main()<|MERGE_RESOLUTION|>--- conflicted
+++ resolved
@@ -14,30 +14,19 @@
 import sys
 import warnings
 
-<<<<<<< HEAD
-import numpy as np
-import awkward as ak
-import vector
-import jax
-import jax.numpy as jnp
-import uproot
-import hist
-import relaxed
-
-vector.register_awkward()
-ak.jax.register_and_check()
-=======
->>>>>>> 86e098d2
-
 import awkward as ak
 import cabinetry
 from coffea.analysis_tools import PackedSelection
 from coffea.nanoevents import NanoAODSchema, NanoEventsFactory
 from correctionlib import CorrectionSet
 import hist
+import jax
+import jax.numpy as jnp
 import numpy as np
 from omegaconf import OmegaConf
+import relaxed
 import uproot
+import vector
 
 from utils.configuration import config as ZprimeConfig
 from utils.cuts import lumi_mask
@@ -46,6 +35,14 @@
 from utils.preproc import pre_process_dak, pre_process_uproot
 from utils.schema import Config, load_config_with_restricted_cli
 from utils.stats import get_cabinetry_rebinning_router
+
+
+# -----------------------------
+# Register backends
+# -----------------------------
+vector.register_awkward()
+ak.jax.register_and_check()
+
 
 # -----------------------------
 # Logging Configuration
@@ -229,14 +226,10 @@
 
         if target is not None and op is not None:
             if isinstance(target, list):
-<<<<<<< HEAD
                 correction = ak.to_backend(correction, ak.backend(target[0]))
                 return [
                     self.apply_op(op, t, correction) for t in target
                 ]
-=======
-                return [self.apply_op(op, t, correction) for t in target]
->>>>>>> 86e098d2
             else:
                 correction = ak.to_backend(correction, ak.backend(target))
                 return self.apply_op(op, target, correction)
@@ -351,9 +344,6 @@
                 else weights
             )
 
-<<<<<<< HEAD
-    def apply_selection_and_fill(self, object_copies, events, process, variation, hist_dict, xsec_weight, analysis, met_cut, event_syst=None, direction="nominal"):
-=======
     def apply_selection_and_fill(
         self,
         object_copies,
@@ -362,11 +352,11 @@
         variation,
         xsec_weight,
         analysis,
+        met_cut, 
         event_syst=None,
         direction="nominal",
         tree="Events"
     ):
->>>>>>> 86e098d2
         """
         Apply physics selections and fill histograms.
 
@@ -404,65 +394,30 @@
             object_copies["PuppiMET"],
         )
 
-<<<<<<< HEAD
         hard_cuts = PackedSelection(dtype='uint64')
         hard_cuts.add("dummy", ak.num(muons) > -1)
         hard_cuts.add("exactly_1mu", ak.num(muons) == 1)
         hard_cuts.add("exactly_1fatjet", ak.num(fatjets) == 1)
         hard_cuts.add("Zprime_channel", hard_cuts.all("exactly_1mu", "exactly_1fatjet"))
         hard_cuts.add("preselection", hard_cuts.all("dummy"))
-
-        for channel in self.channels:
-            print(channel)
-            chname = channel["name"]
-            mask = hard_cuts.all(chname)
-=======
-        lep_ht = muons.pt + met.pt
-
-        selections = PackedSelection(dtype="uint64")
-        selections.add("dummy", ak.num(muons) > -1)
-        selections.add("exactly_1mu", ak.num(muons) == 1)
-        selections.add("atleast_1b", ak.sum(jets.btagDeepB > 0.5, axis=1) > 0)
-        selections.add("met_cut", met.pt > 50)
-        selections.add("lep_ht_cut", ak.firsts(lep_ht) > 150)
-        selections.add("exactly_1fatjet", ak.num(fatjets) == 1)
-        selections.add(
-            "Zprime_channel",
-            selections.all(
-                "exactly_1mu",
-                "met_cut",
-                "exactly_1fatjet",
-                "atleast_1b",
-                "lep_ht_cut",
-            ),
-        )
-        selections.add("preselection", selections.all("dummy"))
-
+        
         for channel in self.channels:
             if (req_channels := self.config.general.channels) is not None:
                 if channel not in req_channels:    continue
 
             chname = channel["name"]
-            mask = ak.Array(selections.all(chname))
+            mask = ak.Array(hard_cuts.all(chname))
             if process == "data":
                 mask = mask & lumi_mask(self.config.general.lumifile, events)
 
->>>>>>> 86e098d2
             if ak.sum(mask) == 0:
                 logger.warning(
                     f"{analysis}:: No events left in {chname} for {process} with "
                     + "variation {variation}"
                 )
                 continue
-<<<<<<< HEAD
+
             mask = ak.to_backend(mask, "jax")
-
-            object_copies = {collection: variable[mask] for collection, variable in object_copies.items()}
-            region_muons, region_fatjets, region_jets, region_met = object_copies["Muon"], object_copies["FatJet"], object_copies["Jet"], object_copies["PuppiMET"]
-            object_copies["Muon"], object_copies["FatJet"], object_copies["Jet"], object_copies["PuppiMET"] = region_muons, region_fatjets, region_jets, region_met
-            region_muons_4vec, region_jets_4vec, region_jets_4vec = [ak.zip({"pt": o.pt, "eta": o.eta, "phi": o.phi, "mass": o.mass}, with_name="Momentum4D") for o in [region_muons, region_fatjets, region_jets[:, 0]]]
-=======
-
             object_copies = {
                 collection: variable[mask]
                 for collection, variable in object_copies.items()
@@ -473,12 +428,6 @@
                 object_copies["Jet"],
                 object_copies["PuppiMET"],
             )
-            (
-                object_copies["Muon"],
-                object_copies["FatJet"],
-                object_copies["Jet"],
-                object_copies["PuppiMET"],
-            ) = (region_muons, region_fatjets, region_jets, region_met)
             region_muons_4vec, region_fatjets_4vec, region_jets_4vec = [
                 ak.zip(
                     {"pt": o.pt, "eta": o.eta, "phi": o.phi, "mass": o.mass},
@@ -486,7 +435,6 @@
                 )
                 for o in [region_muons, region_fatjets, region_jets[:, 0]]
             ]
->>>>>>> 86e098d2
             region_met_4vec = ak.zip(
                 {
                     "pt": region_met.pt,
@@ -497,12 +445,17 @@
                 with_name="Momentum4D",
             )
 
-<<<<<<< HEAD
-            mtt = ak.flatten((region_muons_4vec + region_jets_4vec + region_jets_4vec + region_met_4vec).mass)
+            mtt = ak.flatten(
+                (
+                    region_muons_4vec
+                    + region_fatjets_4vec
+                    + region_jets_4vec
+                    + region_met_4vec
+                ).mass
+            )
             mtt.type.show()
 
             region_lep_ht = region_muons.pt + region_met.pt
-
             soft_cuts = {
                 "atleast_1b": ak.sum(region_jets.btagDeepB > 0.5, axis=1) > 0,
                 # "met_cut": met.pt > 50,
@@ -516,28 +469,14 @@
             soft_cuts = {k: jnp.array(ak.to_jax(v), dtype=float) for k, v in soft_cuts.items()}
 
             weights = jnp.prod(jnp.stack(list(soft_cuts.values())), axis=0)
-
-            print("weights", weights)
-
+            logger.info(f"Weights:: {weights} ")
+            
             if process != "data":
-                weights *= events[mask].genWeight * xsec_weight / abs(events[mask].genWeight)
-=======
-            mtt = ak.flatten(
-                (
-                    region_muons_4vec
-                    + region_fatjets_4vec
-                    + region_jets_4vec
-                    + region_met_4vec
-                ).mass
-            )
-
-            if process != "data":
-                weights = (
+                weights *= (
                     events[mask].genWeight
                     * xsec_weight
                     / abs(events[mask].genWeight)
                 )
->>>>>>> 86e098d2
             else:
                 weights *= np.ones(len(region_met))
 
@@ -546,18 +485,13 @@
                     weights, event_syst, direction, object_copies
                 )
 
-<<<<<<< HEAD
-            self.nD_hists_per_region[chname].fill(observable=mtt, process=process, variation=variation, weight=weights)
-            return sum(weights) # return some dummy value to test auto-diff
-
-=======
             self.nD_hists_per_region[chname].fill(
                 observable=mtt,
                 process=process,
                 variation=variation,
                 weight=weights,
             )
->>>>>>> 86e098d2
+            return sum(weights) # return some dummy value to test auto-diff
 
     def run_fit(self, cabinetry_config):
         """
@@ -640,16 +574,20 @@
             obj_copies["PuppiMET"],
         ) = (muons, jets, fatjets, met)
         # apply nominal corrections
-<<<<<<< HEAD
-        obj_copies = self.apply_object_corrections(obj_copies, self.corrections, direction="nominal")
-        apply_secetion_and_fill_grad = jax.value_and_grad(self.apply_selection_and_fill, argnums=7, has_aux=False)
-        val, grad = apply_secetion_and_fill_grad(obj_copies, events, process, variation, hist_dict, xsec_weight, analysis, 50.)
-        print(f"val: {val}, grad: {grad}")
-        self.apply_selection_and_fill(obj_copies, events, process, "nominal", hist_dict, xsec_weight, analysis, 50)
-=======
+
         obj_copies = self.apply_object_corrections(
             obj_copies, self.corrections, direction="nominal"
         )
+        apply_secetion_and_fill_grad = jax.value_and_grad(self.apply_selection_and_fill, argnums=7, has_aux=False)
+        val, grad = apply_secetion_and_fill_grad(obj_copies, 
+                                                 events, 
+                                                 process, 
+                                                 variation, 
+                                                 hist_dict, 
+                                                 xsec_weight, 
+                                                 analysis, 
+                                                 50.)
+        logger.info(f"val: {val}, grad: {grad}")
         self.apply_selection_and_fill(
             obj_copies,
             events,
@@ -657,9 +595,9 @@
             "nominal",
             xsec_weight,
             analysis,
+            50.,
             tree=tree,
         )
->>>>>>> 86e098d2
 
         # Systematic variations
         for syst in self.systematics + self.corrections:
@@ -713,13 +651,6 @@
     )
 
     for dataset, content in fileset.items():
-<<<<<<< HEAD
-        if not "signal" in dataset:
-            continue
-        os.makedirs(f"{config.general.output_dir}/{dataset}", exist_ok=True)
-=======
-
->>>>>>> 86e098d2
         metadata = content["metadata"]
         metadata["dataset"] = dataset
         variation = metadata.get("variation", "nominal")
@@ -770,16 +701,11 @@
             if config.general.run_histogramming:
                 for skimmed in skimmed_files:
                     logger.info(f"📘 Processing skimmed file: {skimmed}")
-<<<<<<< HEAD
-                    events = NanoEventsFactory.from_root(skimmed, schemaclass=NanoAODSchema, delayed=False).events()
-                    events = ak.to_backend(events, "jax")
-                    analysis.process(events, metadata)
-=======
                     events = NanoEventsFactory.from_root(
                         skimmed, schemaclass=NanoAODSchema, delayed=False
                     ).events()
+                    events = ak.to_backend(events, "jax")
                     analysis.process(events, metadata, tree=tree)
->>>>>>> 86e098d2
                     logger.info("📈 Histogram filling complete.")
 
         logger.info(f"🏁 Finished dataset: {dataset}\n")
